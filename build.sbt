--- conflicted
+++ resolved
@@ -123,13 +123,9 @@
   .settings(commonSettings)
 
 lazy val chipyard = conditionalDependsOn(project in file("generators/chipyard"))
-<<<<<<< HEAD
-  .dependsOn(boom, hwacha, sifive_blocks, sifive_cache, utilities, sha3, gemmini, icenet, tracegen, memory_blade)
-=======
   .dependsOn(boom, hwacha, sifive_blocks, sifive_cache, utilities,
     sha3, // On separate line to allow for cleaner tutorial-setup patches
-    gemmini, icenet, tracegen, ariane)
->>>>>>> fe2f50f8
+    gemmini, icenet, tracegen, ariane, memory_blade)
   .settings(commonSettings)
 
 lazy val tracegen = conditionalDependsOn(project in file("generators/tracegen"))
