package example

import chisel3._

import freechips.rocketchip.config.{Config}

// --------------
// Rocket Configs
// --------------

class RocketConfig extends Config(
  new WithTop ++                                           // use default top
  new WithBootROM ++                                       // use default bootrom
  new freechips.rocketchip.subsystem.WithInclusiveCache ++ // use Sifive L2 cache
  new freechips.rocketchip.subsystem.WithNBigCores(1) ++   // single rocket-core
  new freechips.rocketchip.system.BaseConfig)              // "base" rocketchip system

class HwachaRocketConfig extends Config(
  new WithTop ++
  new WithBootROM ++
  new freechips.rocketchip.subsystem.WithInclusiveCache ++
  new hwacha.DefaultHwachaConfig ++                        // use Hwacha vector accelerator
  new freechips.rocketchip.subsystem.WithNBigCores(1) ++
  new freechips.rocketchip.system.BaseConfig)

class RoccRocketConfig extends Config(
  new WithTop ++
  new WithBootROM ++
  new freechips.rocketchip.subsystem.WithInclusiveCache ++
  new freechips.rocketchip.subsystem.WithRoccExample ++    // use example RoCC-based accelerator
  new freechips.rocketchip.subsystem.WithNBigCores(1) ++
  new freechips.rocketchip.system.BaseConfig)

class jtagRocketConfig extends Config(
  new WithDTMTop ++                                        // use top with dtm
  new freechips.rocketchip.subsystem.WithJtagDTM ++        // add jtag/DTM module to coreplex
  new WithBootROM ++
  new freechips.rocketchip.subsystem.WithInclusiveCache ++
  new freechips.rocketchip.subsystem.WithNBigCores(1) ++
  new freechips.rocketchip.system.BaseConfig)

class PWMRocketConfig extends Config(
  new WithPWMTop ++                                        // use top with tilelink-controlled PWM
  new WithBootROM ++
  new freechips.rocketchip.subsystem.WithInclusiveCache ++
  new freechips.rocketchip.subsystem.WithNBigCores(1) ++
  new freechips.rocketchip.system.BaseConfig)

class PWMRAXI4ocketConfig extends Config(
  new WithPWMAXI4Top ++                                    // use top with axi4-controlled PWM
  new WithBootROM ++
  new freechips.rocketchip.subsystem.WithInclusiveCache ++
  new freechips.rocketchip.subsystem.WithNBigCores(1) ++
  new freechips.rocketchip.system.BaseConfig)

class SimBlockDeviceRocketConfig extends Config(
  new testchipip.WithBlockDevice ++                        // add block-device module to peripherybus
  new WithSimBlockDeviceTop ++                             // use top with block-device IOs and connect to simblockdevice
  new WithBootROM ++
  new freechips.rocketchip.subsystem.WithInclusiveCache ++
  new freechips.rocketchip.subsystem.WithNBigCores(1) ++
  new freechips.rocketchip.system.BaseConfig)

class BlockDeviceModelRocketConfig extends Config(
  new testchipip.WithBlockDevice ++                        // add block-device module to periphery bus
  new WithBlockDeviceModelTop ++                           // use top with block-device IOs and connect to a blockdevicemodel
  new WithBootROM ++
  new freechips.rocketchip.subsystem.WithInclusiveCache ++
  new freechips.rocketchip.subsystem.WithNBigCores(1) ++
  new freechips.rocketchip.system.BaseConfig)

class GPIORocketConfig extends Config(
  new WithGPIO ++                                          // add GPIOs to the peripherybus
  new WithGPIOTop ++                                       // use top with GPIOs
  new WithBootROM ++
  new freechips.rocketchip.subsystem.WithInclusiveCache ++
  new freechips.rocketchip.subsystem.WithNBigCores(1) ++
  new freechips.rocketchip.system.BaseConfig)

class DualCoreRocketConfig extends Config(
  new WithTop ++
  new WithBootROM ++
  new freechips.rocketchip.subsystem.WithInclusiveCache ++
  new freechips.rocketchip.subsystem.WithNBigCores(2) ++   // dual-core (2 RocketTiles)
  new freechips.rocketchip.system.BaseConfig)

class RV32RocketConfig extends Config(
  new WithTop ++
  new WithBootROM ++
  new freechips.rocketchip.subsystem.WithInclusiveCache ++
  new freechips.rocketchip.subsystem.WithRV32 ++           // set RocketTiles to be 32-bit
  new freechips.rocketchip.subsystem.WithNBigCores(1) ++
  new freechips.rocketchip.system.BaseConfig)

class GB1MemoryRocketConfig extends Config(
  new WithTop ++
  new WithBootROM ++
  new freechips.rocketchip.subsystem.WithInclusiveCache ++
  new freechips.rocketchip.subsystem.WithExtMemSize((1<<30) * 1L) ++ // use 2GB simulated external memory
  new freechips.rocketchip.subsystem.WithNBigCores(1) ++
  new freechips.rocketchip.system.BaseConfig)

<<<<<<< HEAD
class LoopbackNICRocketConfig extends Config(
  new WithIceNIC ++
  new WithLoopbackNICTop ++
  new RocketConfig)

class RemoteMemClientRocketConfig extends Config(
  new WithIceNIC ++
  new WithRemoteMemClient(1024) ++
  new WithMemBlade(Some(1024)) ++
  new WithRemoteMemClientTop ++
  new RocketConfig)

class DRAMCacheRocketConfig extends Config(
  new WithIceNIC ++
  new WithDRAMCache(
    sizeKB = 112,
    nTrackersPerBank = 4,
    nBanksPerChannel = 2) ++
  new WithMemBlade ++
  new WithPrefetchRoCC ++
  new WithDRAMCacheTop ++
  new RocketConfig)
=======
class Sha3RocketConfig extends Config(
  new sha3.WithSha3Accel ++                                // add SHA3 rocc accelerator
  new WithTop ++
  new WithBootROM ++
  new freechips.rocketchip.subsystem.WithInclusiveCache ++
  new freechips.rocketchip.subsystem.WithNBigCores(1) ++
  new freechips.rocketchip.system.BaseConfig)
>>>>>>> 34612e55
<|MERGE_RESOLUTION|>--- conflicted
+++ resolved
@@ -100,7 +100,6 @@
   new freechips.rocketchip.subsystem.WithNBigCores(1) ++
   new freechips.rocketchip.system.BaseConfig)
 
-<<<<<<< HEAD
 class LoopbackNICRocketConfig extends Config(
   new WithIceNIC ++
   new WithLoopbackNICTop ++
@@ -123,12 +122,11 @@
   new WithPrefetchRoCC ++
   new WithDRAMCacheTop ++
   new RocketConfig)
-=======
+
 class Sha3RocketConfig extends Config(
   new sha3.WithSha3Accel ++                                // add SHA3 rocc accelerator
   new WithTop ++
   new WithBootROM ++
   new freechips.rocketchip.subsystem.WithInclusiveCache ++
   new freechips.rocketchip.subsystem.WithNBigCores(1) ++
-  new freechips.rocketchip.system.BaseConfig)
->>>>>>> 34612e55
+  new freechips.rocketchip.system.BaseConfig)