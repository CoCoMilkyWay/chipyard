--- conflicted
+++ resolved
@@ -41,57 +41,6 @@
 
 class TopModule[+L <: Top](l: L) extends SystemModule(l)
   with HasPeripheryGPIOModuleImp
-<<<<<<< HEAD
-
-class TopWithIceNIC(implicit p: Parameters) extends Top
-    with HasPeripheryIceNIC {
-  override lazy val module = new TopWithIceNICModule(this)
-}
-
-class TopWithIceNICModule(outer: TopWithIceNIC)
-  extends TopModule(outer)
-  with HasPeripheryIceNICModuleImp
-
-class TopWithRemoteMemClient(implicit p: Parameters)
-    extends Top
-    with HasPeripheryRemoteMemClient {
-  override lazy val module = new TopWithRemoteMemClientModule(this)
-}
-
-class TopWithRemoteMemClientModule(outer: TopWithRemoteMemClient)
-  extends TopModule(outer)
-  with HasPeripheryRemoteMemClientModuleImp
-
-class TopWithDRAMCache(implicit p: Parameters)
-    extends Top
-    with HasPeripheryDRAMCache {
-  override lazy val module = new TopWithDRAMCacheModule(this)
-}
-
-class TopWithDRAMCacheModule(outer: TopWithDRAMCache)
-  extends TopModule(outer)
-  with HasPeripheryDRAMCacheModuleImp
-
-//---------------------------------------------------------------------------------------------------------
-
-class TopWithDTM(implicit p: Parameters) extends System
-{
-  override lazy val module = new TopWithDTMModule(this)
-}
-
-class TopWithDTMModule[+L <: TopWithDTM](l: L) extends SystemModule(l)
-
-//---------------------------------------------------------------------------------------------------------
-// DOC include start: TopWithInitZero
-class TopWithInitZero(implicit p: Parameters) extends Top
-    with HasPeripheryInitZero {
-  override lazy val module = new TopWithInitZeroModuleImp(this)
-}
-
-class TopWithInitZeroModuleImp(l: TopWithInitZero) extends TopModule(l)
-  with HasPeripheryInitZeroModuleImp
-// DOC include end: TopWithInitZero
-=======
   with HasPeripheryUARTModuleImp
   with CanHavePeripheryBlockDeviceModuleImp
   with CanHavePeripheryGCDModuleImp
@@ -99,5 +48,4 @@
   with CanHavePeripheryIceNICModuleImp
   with CanHavePeripheryUARTAdapterModuleImp
   with DontTouch
-// DOC include end: Top
->>>>>>> e89a0c3d
+// DOC include end: Top