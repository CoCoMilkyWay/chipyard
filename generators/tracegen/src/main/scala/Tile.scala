package tracegen

import chisel3._
import chisel3.util._
import freechips.rocketchip.config.Parameters
import freechips.rocketchip.diplomacy.{LazyModule, SynchronousCrossing}
import freechips.rocketchip.groundtest.{TraceGenerator, TraceGenParams, DummyPTW, GroundTestStatus}
import freechips.rocketchip.rocket.{DCache, NonBlockingDCache, SimpleHellaCacheIF, HellaCacheExceptions, HellaCacheReq, HellaCacheIO}
import freechips.rocketchip.rocket.constants.{MemoryOpConstants}
import freechips.rocketchip.tile.{BaseTile, BaseTileModuleImp, HartsWontDeduplicate, TileKey}
import freechips.rocketchip.tilelink.{TLInwardNode, TLIdentityNode}
import freechips.rocketchip.interrupts._

import boom.lsu.{BoomNonBlockingDCache, LSU, LSUCoreIO}
import boom.common.{BoomTileParams, MicroOp, BoomCoreParams, BoomModule}

class TraceGenTile(val id: Int, val params: TraceGenParams, q: Parameters)
    extends BaseTile(params, SynchronousCrossing(), HartsWontDeduplicate(params), q) {
  val dcache = params.dcache.map { dc => LazyModule(
    if (dc.nMSHRs == 0) new DCache(hartId, crossing)
    else new NonBlockingDCache(hartId))
  }.get

  val intInwardNode: IntInwardNode = IntIdentityNode()
  val intOutwardNode: IntOutwardNode = IntIdentityNode()
  val slaveNode: TLInwardNode = TLIdentityNode()
  val ceaseNode: IntOutwardNode = IntIdentityNode()
  val haltNode: IntOutwardNode = IntIdentityNode()
  val wfiNode: IntOutwardNode = IntIdentityNode()

  val masterNode = visibilityNode
  masterNode := dcache.node

  override lazy val module = new TraceGenTileModuleImp(this)
}

class BoomLSUShim(implicit p: Parameters) extends BoomModule()(p)
  with MemoryOpConstants {
  val io = IO(new Bundle {
    val lsu = Flipped(new LSUCoreIO)
    val tracegen = Flipped(new HellaCacheIO)
  })

  io.lsu.tsc_reg := 0.U(1.W)

  val rob_sz = numRobEntries
  val rob = Reg(Vec(rob_sz, new HellaCacheReq))
  val rob_respd = RegInit(VecInit((~(0.U(rob_sz.W))).asBools))
  val rob_uop = Reg(Vec(rob_sz, new MicroOp))
  val rob_bsy  = RegInit(VecInit(0.U(rob_sz.W).asBools))
  val rob_head = RegInit(0.U(log2Up(rob_sz).W))
  val rob_tail = RegInit(0.U(log2Up(rob_sz).W))
  val rob_wait_till_empty = RegInit(false.B)
  val ready_for_amo = rob_tail === rob_head && io.lsu.fencei_rdy
  when (ready_for_amo) {
    rob_wait_till_empty := false.B
  }

  def WrapInc(idx: UInt, max: Int): UInt = {
    Mux(idx === (max-1).U, 0.U, idx + 1.U)
  }


  io.tracegen.req.ready := (!rob_bsy(rob_tail) &&
    !rob_wait_till_empty &&
    (ready_for_amo || !(isAMO(io.tracegen.req.bits.cmd) || io.tracegen.req.bits.cmd === M_XLR || io.tracegen.req.bits.cmd === M_XSC)) &&
    (WrapInc(rob_tail, rob_sz) =/= rob_head) &&
    !(io.lsu.ldq_full(0) && isRead(io.tracegen.req.bits.cmd)) &&
    !(io.lsu.stq_full(0) && isWrite(io.tracegen.req.bits.cmd))
  )

  val tracegen_uop = WireInit((0.U).asTypeOf(new MicroOp))
  tracegen_uop.uses_ldq     := isRead(io.tracegen.req.bits.cmd) && !isWrite(io.tracegen.req.bits.cmd)
  tracegen_uop.uses_stq     := isWrite(io.tracegen.req.bits.cmd)
  tracegen_uop.rob_idx      := rob_tail
  tracegen_uop.uopc         := io.tracegen.req.bits.tag
  tracegen_uop.mem_size     := io.tracegen.req.bits.size
  tracegen_uop.mem_cmd      := io.tracegen.req.bits.cmd
  tracegen_uop.mem_signed   := io.tracegen.req.bits.signed
  tracegen_uop.ldq_idx      := io.lsu.dis_ldq_idx(0)
  tracegen_uop.stq_idx      := io.lsu.dis_stq_idx(0)
  tracegen_uop.is_amo       := isAMO(io.tracegen.req.bits.cmd) || io.tracegen.req.bits.cmd === M_XSC
  tracegen_uop.ctrl.is_load := isRead(io.tracegen.req.bits.cmd) && !isWrite(io.tracegen.req.bits.cmd)
  tracegen_uop.ctrl.is_sta  := isWrite(io.tracegen.req.bits.cmd)
  tracegen_uop.ctrl.is_std  := isWrite(io.tracegen.req.bits.cmd)

  io.lsu.dis_uops(0).valid         := io.tracegen.req.fire()
  io.lsu.dis_uops(0).bits          := tracegen_uop

  when (io.tracegen.req.fire()) {
    rob_tail := WrapInc(rob_tail, rob_sz)
    rob_bsy(rob_tail)   := true.B
    rob_uop(rob_tail)   := tracegen_uop
    rob_respd(rob_tail) := false.B
    rob(rob_tail)       := io.tracegen.req.bits
    when (
      isAMO(io.tracegen.req.bits.cmd)    ||
      io.tracegen.req.bits.cmd === M_XLR ||
      io.tracegen.req.bits.cmd === M_XSC
    ) {
      rob_wait_till_empty := true.B
    }
  }

  io.lsu.fp_stdata.valid := false.B
  io.lsu.fp_stdata.bits  := DontCare



  io.lsu.commit.valids(0) := (!rob_bsy(rob_head) && rob_head =/= rob_tail && rob_respd(rob_head))
  io.lsu.commit.uops(0)   := rob_uop(rob_head)
  io.lsu.commit.rbk_valids(0) := false.B
  io.lsu.commit.rollback := false.B
  io.lsu.commit.fflags := DontCare
  when (io.lsu.commit.valids(0)) {
    rob_head := WrapInc(rob_head, rob_sz)
  }

  when (io.lsu.clr_bsy(0).valid) {
    rob_bsy(io.lsu.clr_bsy(0).bits) := false.B
  }
  when (io.lsu.clr_unsafe(0).valid && rob(io.lsu.clr_unsafe(0).bits).cmd =/= M_XLR) {
    rob_bsy(io.lsu.clr_unsafe(0).bits) := false.B
  }
  when (io.lsu.exe(0).iresp.valid) {
    rob_bsy(io.lsu.exe(0).iresp.bits.uop.rob_idx) := false.B
  }


  assert(!io.lsu.lxcpt.valid)

  io.lsu.exe(0).req.valid     := RegNext(io.tracegen.req.fire())
  io.lsu.exe(0).req.bits      := DontCare
  io.lsu.exe(0).req.bits.uop  := RegNext(tracegen_uop)
  io.lsu.exe(0).req.bits.addr := RegNext(io.tracegen.req.bits.addr)
  io.lsu.exe(0).req.bits.data := RegNext(io.tracegen.req.bits.data)

  io.tracegen.resp.valid     := io.lsu.exe(0).iresp.valid
  io.tracegen.resp.bits      := DontCare
  io.tracegen.resp.bits.tag  := io.lsu.exe(0).iresp.bits.uop.uopc
  io.tracegen.resp.bits.size := io.lsu.exe(0).iresp.bits.uop.mem_size
  io.tracegen.resp.bits.data := io.lsu.exe(0).iresp.bits.data

  val store_resp_idx = PriorityEncoder((0 until rob_sz) map {i =>
    !rob_respd(i) && isWrite(rob(i).cmd)
  })
  val can_do_store_resp = ~rob_respd(store_resp_idx) && isWrite(rob(store_resp_idx).cmd) && !isRead(rob(store_resp_idx).cmd)
  when (can_do_store_resp && !io.lsu.exe(0).iresp.valid) {
    rob_respd(store_resp_idx)     := true.B
    io.tracegen.resp.valid    := true.B
    io.tracegen.resp.bits.tag := rob(store_resp_idx).tag
  }

  when (io.lsu.exe(0).iresp.valid) {
    rob_respd(io.lsu.exe(0).iresp.bits.uop.rob_idx) := true.B
  }

  io.lsu.exe(0).fresp.ready := true.B
  io.lsu.exe(0).iresp.ready := true.B


  io.lsu.exception := false.B
  io.lsu.fence_dmem := false.B

  io.lsu.rob_pnr_idx := rob_tail
  io.lsu.commit_load_at_rob_head := false.B

<<<<<<< HEAD
  io.lsu.brupdate := DontCare
  //io.lsu.brupdate.valid := false.B
=======
  io.lsu.brupdate := (0.U).asTypeOf(new boom.exu.BrUpdateInfo)
>>>>>>> 73493796
  io.lsu.rob_head_idx := rob_head


}

class BoomTraceGenTile(val id: Int, val params: TraceGenParams, q: Parameters)
  extends BaseTile(params, SynchronousCrossing(), HartsWontDeduplicate(params), q) {
  val boom_params = p.alterMap(Map(TileKey -> BoomTileParams(
    dcache=params.dcache,
    core=BoomCoreParams(nPMPs=0, numLdqEntries=32, numStqEntries=32, useVM=false))))
  val dcache = LazyModule(new BoomNonBlockingDCache(hartId)(boom_params))

  val intInwardNode: IntInwardNode = IntIdentityNode()
  val intOutwardNode: IntOutwardNode = IntIdentityNode()
  val slaveNode: TLInwardNode = TLIdentityNode()
  val ceaseNode: IntOutwardNode = IntIdentityNode()
  val haltNode: IntOutwardNode = IntIdentityNode()
  val wfiNode: IntOutwardNode = IntIdentityNode()

  val masterNode = visibilityNode
  masterNode := dcache.node

  override lazy val module = new BoomTraceGenTileModuleImp(this)
}

class BoomTraceGenTileModuleImp(outer: BoomTraceGenTile)
  extends BaseTileModuleImp(outer){

  val status = IO(new GroundTestStatus)

  val tracegen = Module(new TraceGenerator(outer.params))
  tracegen.io.hartid := constants.hartid

  val ptw = Module(new DummyPTW(1))
  val lsu = Module(new LSU()(outer.boom_params, outer.dcache.module.edge))
  val boom_shim = Module(new BoomLSUShim()(outer.boom_params))
  ptw.io.requestors.head <> lsu.io.ptw
  outer.dcache.module.io.lsu <> lsu.io.dmem
  boom_shim.io.tracegen <> tracegen.io.mem
  boom_shim.io.lsu <> lsu.io.core

  // Normally the PTW would use this port
  lsu.io.hellacache           := DontCare
  lsu.io.hellacache.req.valid := false.B

  status.finished := tracegen.io.finished
  status.timeout.valid := tracegen.io.timeout
  status.timeout.bits := 0.U
  status.error.valid := false.B
}

class TraceGenTileModuleImp(outer: TraceGenTile)
    extends BaseTileModuleImp(outer) {
  val status = IO(new GroundTestStatus)
  val halt_and_catch_fire = None

  val ptw = Module(new DummyPTW(1))
  ptw.io.requestors.head <> outer.dcache.module.io.ptw

  val tracegen = Module(new TraceGenerator(outer.params))
  tracegen.io.hartid := constants.hartid

  val dcacheIF = Module(new SimpleHellaCacheIF())
  dcacheIF.io.requestor <> tracegen.io.mem
  outer.dcache.module.io.cpu <> dcacheIF.io.cache

  status.finished := tracegen.io.finished
  status.timeout.valid := tracegen.io.timeout
  status.timeout.bits := 0.U
  status.error.valid := false.B

  assert(!tracegen.io.timeout, s"TraceGen tile ${outer.id}: request timed out")
}<|MERGE_RESOLUTION|>--- conflicted
+++ resolved
@@ -165,12 +165,7 @@
   io.lsu.rob_pnr_idx := rob_tail
   io.lsu.commit_load_at_rob_head := false.B
 
-<<<<<<< HEAD
-  io.lsu.brupdate := DontCare
-  //io.lsu.brupdate.valid := false.B
-=======
   io.lsu.brupdate := (0.U).asTypeOf(new boom.exu.BrUpdateInfo)
->>>>>>> 73493796
   io.lsu.rob_head_idx := rob_head
 
 
